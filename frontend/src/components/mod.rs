--- conflicted
+++ resolved
@@ -2,10 +2,6 @@
 pub(crate) mod nav;
 pub(crate) mod footer;
 pub(crate) mod icons;
-<<<<<<< HEAD
-mod not_found;
-pub mod notifications;
-=======
 pub(crate) mod navigation; // Added line
 mod not_found;
->>>>>>> 402e5f3b
+pub mod notifications;